--- conflicted
+++ resolved
@@ -22,14 +22,12 @@
 # iGeom assumed to have cone functionality
 add_definitions(-DHAVE_IGEOM_CONE=ON)
 
-<<<<<<< HEAD
 # Required to find Eigen3 on Windows...
 if(MSVC AND NOT STANDALONE_MCNP2CAD)
   set(CMAKE_MODULE_PATH ${CMAKE_SOURCE_DIR}/mcnp2cad/cmake ${CMAKE_MODULE_PATH})
 endif()
 
-=======
->>>>>>> 74520355
+
 # Find Eigen3
 find_package(Eigen3 3.3 REQUIRED)
 message(STATUS "EIGEN3_INCLUDE_DIR: ${EIGEN3_INCLUDE_DIR}")
@@ -80,10 +78,9 @@
     set(INSTALL_RPATH_DIRS "${CMAKE_INSTALL_PREFIX}/lib")
   endif ()
 endif ()
-<<<<<<< HEAD
-=======
+
 configure_file(version.hpp.in version.hpp)
->>>>>>> 74520355
+
 
 SET(MCNP2CAD_SRC_FILES geometry.cpp
                        GQ_Characterize.cpp
@@ -100,10 +97,6 @@
                          volumes.hpp
                          ${CMAKE_CURRENT_BINARY_DIR}/version.hpp)
                          
-<<<<<<< HEAD
-configure_file(version.hpp.in version.hpp)
-=======
->>>>>>> 74520355
 include_directories(${CMAKE_CURRENT_BINARY_DIR})
 
 # mcnp2cad library
